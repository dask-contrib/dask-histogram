--- conflicted
+++ resolved
@@ -210,20 +210,11 @@
 
         new_fill = factory(*args, histref=self, weights=weight, sample=sample)
         if self._staged is None:
-<<<<<<< HEAD
-            return self
-        else:
-            result = self._staged.compute()
-        self += result
-        self._staged = None
-        return self
-=======
             self._staged = new_fill
         else:
             self._staged += new_fill
         self._dask = self._staged.__dask_graph__()
         self._name = self._staged.name
->>>>>>> 90406cfb
 
         return self
 
